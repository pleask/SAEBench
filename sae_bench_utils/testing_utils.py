--- conflicted
+++ resolved
@@ -5,11 +5,9 @@
 from evals.base_eval_output import BaseEvalOutput
 
 
-
 @beartype
 def validate_eval_output_format_file(
     output_path: str,
-<<<<<<< HEAD
     eval_output_type: Type[BaseEvalOutput],
 ) -> None:
     """Validates that an eval output JSON file matches the required format
@@ -17,19 +15,6 @@
     Args:
         output_path: Path to the JSON file containing the output to validate
         eval_output_type: The eval type
-=======
-    eval_type: str,
-    additional_required_config: Optional[Dict[str, type]] = None,
-    additional_required_results: Optional[Dict[str, type]] = None,
-) -> None:
-    """Validates that an eval output JSON file matches the required format from eval_template.ipynb
-
-    Args:
-        output_path: Path to the JSON file containing the output to validate
-        eval_type: Expected eval_type_id value
-        additional_required_config: Additional required fields in eval_config and their types
-        additional_required_results: Additional required fields in eval_results and their types
->>>>>>> aea66aa3
 
     Raises:
         FileNotFoundError: If the specified JSON file does not exist
@@ -39,7 +24,6 @@
 
     try:
         with open(output_path, "r") as f:
-<<<<<<< HEAD
             output_str = f.read()
     except FileNotFoundError:
         raise FileNotFoundError(
@@ -64,68 +48,6 @@
     """
 
     TypeAdapter(eval_output_type).validate_json(output_str)
-=======
-            output_dict = json.load(f)
-    except FileNotFoundError:
-        raise FileNotFoundError(f"The specified JSON file does not exist: {output_path}")
-    except json.JSONDecodeError:
-        raise json.JSONDecodeError(f"The file at {output_path} is not valid JSON")
-
-    # Required top-level fields from template
-    required_fields = {
-        "eval_instance_id": str,
-        "sae_lens_release": str,
-        "sae_lens_id": str,
-        "eval_type_id": str,
-        "sae_lens_version": str,
-        "sae_bench_version": str,
-        "date_time": str,
-        "eval_config": dict,
-        "eval_results": dict,
-    }
-
-    # Validate all required fields exist with correct types
-    for field, expected_type in required_fields.items():
-        assert (
-            field in output_dict
-        ), f"Missing required field: {field}, current keys: {output_dict.keys()}"
-        assert isinstance(
-            output_dict[field], expected_type
-        ), f"Field {field} has wrong type. Expected {expected_type}, got {type(output_dict[field])}"
-
-    # Validate eval_type matches
-    assert (
-        output_dict["eval_type_id"] == eval_type
-    ), f"eval_type_id mismatch. Expected {eval_type}, got {output_dict['eval_type_id']}"
-
-    # Validate UUID format
-    try:
-        uuid.UUID(output_dict["eval_instance_id"])
-    except ValueError as e:
-        raise ValueError(f"Invalid UUID format: {output_dict['eval_instance_id']}") from e
-
-    # Validate datetime format
-    try:
-        datetime.strptime(output_dict["date_time"], "%Y-%m-%dT%H:%M:%S.%f")
-    except ValueError as e:
-        raise ValueError(f"Invalid datetime format: {output_dict['date_time']}") from e
-
-    # Validate additional required config fields if specified
-    if additional_required_config:
-        for field, expected_type in additional_required_config.items():
-            assert field in output_dict["eval_config"], f"Missing required config field: {field}"
-            assert isinstance(
-                output_dict["eval_config"][field], expected_type
-            ), f"Config field {field} has wrong type. Expected {expected_type}, got {type(output_dict['eval_config'][field])}"
-
-    # Validate additional required results fields if specified
-    if additional_required_results:
-        for field, expected_type in additional_required_results.items():
-            assert field in output_dict["eval_results"], f"Missing required results field: {field}"
-            assert isinstance(
-                output_dict["eval_results"][field], expected_type
-            ), f"Results field {field} has wrong type. Expected {expected_type}, got {type(output_dict['eval_results'][field])}"
->>>>>>> aea66aa3
 
 
 def validate_eval_cli_interface(
@@ -135,10 +57,12 @@
 ) -> None:
     """Validates that an eval's CLI interface meets the requirements from eval_template.ipynb
 
+
     Args:
         parser: The ArgumentParser instance to validate
         eval_config_cls: The eval's config dataclass (optional). If provided, verifies CLI args match config fields
         additional_required_args: Any additional required arguments specific to this eval
+
 
     Raises:
         AssertionError: If validation fails with details about what's missing/incorrect
@@ -180,8 +104,17 @@
         ), f"Config fields missing from CLI args: {missing_config_args}"
         assert not extra_cli_args, f"CLI args not present in config: {extra_cli_args}"
 
+        assert (
+            not missing_config_args
+        ), f"Config fields missing from CLI args: {missing_config_args}"
+        assert not extra_cli_args, f"CLI args not present in config: {extra_cli_args}"
+
     # Verify help text exists for all arguments
     for action in parser._actions:
+        if action.dest != "help":
+            assert (
+                action.help is not None and action.help != ""
+            ), f"Missing help text for argument: {action.dest}"
         if action.dest != "help":
             assert (
                 action.help is not None and action.help != ""
