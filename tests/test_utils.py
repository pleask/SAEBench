import sae_bench_utils
import sae_bench_utils.formatting_utils as formatting_utils
import sae_bench_utils.indexing_utils as indexing_utils
import sae_bench_utils.testing_utils as testing_utils
<<<<<<< HEAD
import torch
=======
>>>>>>> 36fb3ba9
import pytest
import re
import uuid


def test_average_results():
    # Prepare test data
    results_dict = {
        "dataset1_results": {"accuracy": 0.8, "loss": 0.5},
        "dataset2_results": {"accuracy": 0.85, "loss": 0.4},
    }
    dataset_names = ["dataset1", "dataset2"]

    # Expected output
    expected_output = {"accuracy": 0.825, "loss": 0.45}

    # Call the function
    output = formatting_utils.average_results_dictionaries(results_dict, dataset_names)

    testing_utils.compare_dicts_within_tolerance(output, expected_output, tolerance=1e-6)


def test_get_eval_uuid():
    # Test that the function returns a valid UUID
    eval_uuid = sae_bench_utils.get_eval_uuid()
    assert isinstance(eval_uuid, str)
    assert uuid.UUID(eval_uuid)  # This will raise an exception if the string is not a valid UUID


def test_get_sae_lens_version():
    # Test that the function returns a string
    version = sae_bench_utils.get_sae_lens_version()
    assert isinstance(version, str)
    # Check if it's either a version number or "Unknown"
    assert version == "Unknown" or re.match(r"^\d+\.\d+\.\d+", version)


def test_get_sae_bench_version():
    # Test that the function returns a string
    version = sae_bench_utils.get_sae_bench_version()
    assert isinstance(version, str)
    # Check if it's either a git hash (40 characters) or "Unknown"
    assert version == "Unknown" or (
        len(version) == 40 and all(c in "0123456789abcdef" for c in version)
    )


@pytest.mark.parametrize("num_calls", [1, 10, 100])
def test_get_eval_uuid_uniqueness(num_calls):
    # Test that multiple calls to get_eval_uuid() return unique values
    uuids = [sae_bench_utils.get_eval_uuid() for _ in range(num_calls)]
<<<<<<< HEAD
    assert len(set(uuids)) == num_calls, "Not all generated UUIDs are unique"


def test_indexing_utils():
    x = torch.arange(40).reshape((2, 20))
    x[0, 10] += 50  # 2nd highest value
    x[0, 11] += 100  # highest value
    x[1, 1] += (
        150  # not inside buffer (it's less than 3 from the start of the sequence)
    )
    top_indices = indexing_utils.get_k_largest_indices(
        x, k=2, buffer=3, no_overlap=False
    )
    assert top_indices.tolist() == [[0, 11], [0, 10]]
    top_indices_no_overlap = indexing_utils.get_k_largest_indices(
        x, k=2, buffer=3, no_overlap=True
    )
    assert top_indices_no_overlap.tolist() == [[0, 11], [1, 16]]

    # TODO - add test here (should get high values that are still strictly below 10)
    # iw_indices = get_iw_sample_indices(x, k=5, buffer=3, threshold=10)
    # # print(x[iw_indices[:, 0], iw_indices[:, 1]])

    x_top_values_with_context = indexing_utils.index_with_buffer(
        x, top_indices, buffer=3
    )
    assert x_top_values_with_context[0].tolist() == [
        8,
        9,
        10 + 50,
        11 + 100,
        12,
        13,
        14,
    ]  # highest value in the middle
    assert x_top_values_with_context[1].tolist() == [
        7,
        8,
        9,
        10 + 50,
        11 + 100,
        12,
        13,
    ]  # 2nd highest value in the middle
=======
    assert len(set(uuids)) == num_calls, "Not all generated UUIDs are unique"
>>>>>>> 36fb3ba9
<|MERGE_RESOLUTION|>--- conflicted
+++ resolved
@@ -2,10 +2,7 @@
 import sae_bench_utils.formatting_utils as formatting_utils
 import sae_bench_utils.indexing_utils as indexing_utils
 import sae_bench_utils.testing_utils as testing_utils
-<<<<<<< HEAD
 import torch
-=======
->>>>>>> 36fb3ba9
 import pytest
 import re
 import uuid
@@ -57,9 +54,7 @@
 def test_get_eval_uuid_uniqueness(num_calls):
     # Test that multiple calls to get_eval_uuid() return unique values
     uuids = [sae_bench_utils.get_eval_uuid() for _ in range(num_calls)]
-<<<<<<< HEAD
     assert len(set(uuids)) == num_calls, "Not all generated UUIDs are unique"
-
 
 def test_indexing_utils():
     x = torch.arange(40).reshape((2, 20))
@@ -101,7 +96,4 @@
         11 + 100,
         12,
         13,
-    ]  # 2nd highest value in the middle
-=======
-    assert len(set(uuids)) == num_calls, "Not all generated UUIDs are unique"
->>>>>>> 36fb3ba9
+    ]  # 2nd highest value in the middle